/*
 * Copyright (C) 2011 - David Goulet <david.goulet@polymtl.ca>
 *
 * This program is free software; you can redistribute it and/or
 * modify it under the terms of the GNU General Public License
 * as published by the Free Software Foundation; only version 2
 * of the License.
 *
 * This program is distributed in the hope that it will be useful,
 * but WITHOUT ANY WARRANTY; without even the implied warranty of
 * MERCHANTABILITY or FITNESS FOR A PARTICULAR PURPOSE.  See the
 * GNU General Public License for more details.
 *
 * You should have received a copy of the GNU General Public License
 * along with this program; if not, write to the Free Software
 * Foundation, Inc., 59 Temple Place - Suite 330, Boston, MA  02111-1307, USA.
 */

#define _GNU_SOURCE
#include <popt.h>
#include <stdio.h>
#include <stdlib.h>
#include <string.h>
#include <sys/stat.h>
#include <sys/types.h>
#include <unistd.h>
#include <inttypes.h>
#include <ctype.h>

#include "../cmd.h"
#include "../conf.h"
#include "../utils.h"

static char *opt_event_list;
static int opt_event_type;
static int opt_kernel;
static char *opt_session_name;
static int opt_pid_all;
static int opt_userspace;
static char *opt_cmd_name;
static int opt_enable_all;
static pid_t opt_pid;
static char *opt_probe;
static char *opt_function;
static char *opt_function_entry_symbol;
static char *opt_channel_name;

enum {
	OPT_HELP = 1,
	OPT_TRACEPOINT,
	OPT_PROBE,
	OPT_FUNCTION,
	OPT_FUNCTION_ENTRY,
	OPT_SYSCALL,
	OPT_USERSPACE,
	OPT_TRACEPOINT_LOGLEVEL,
};

static struct lttng_handle *handle;

static struct poptOption long_options[] = {
	/* longName, shortName, argInfo, argPtr, value, descrip, argDesc */
	{"help",           'h', POPT_ARG_NONE, 0, OPT_HELP, 0, 0},
	{"session",        's', POPT_ARG_STRING, &opt_session_name, 0, 0, 0},
	{"all-events",     'a', POPT_ARG_VAL, &opt_enable_all, 1, 0, 0},
	{"channel",        'c', POPT_ARG_STRING, &opt_channel_name, 0, 0, 0},
	{"kernel",         'k', POPT_ARG_VAL, &opt_kernel, 1, 0, 0},
	{"userspace",      'u', POPT_ARG_STRING | POPT_ARGFLAG_OPTIONAL, &opt_cmd_name, OPT_USERSPACE, 0, 0},
	{"all",            0,   POPT_ARG_VAL, &opt_pid_all, 1, 0, 0},
	{"pid",            'p', POPT_ARG_INT, &opt_pid, 0, 0, 0},
	{"tracepoint",     0,   POPT_ARG_NONE, 0, OPT_TRACEPOINT, 0, 0},
	{"probe",          0,   POPT_ARG_STRING, &opt_probe, OPT_PROBE, 0, 0},
	{"function",       0,   POPT_ARG_STRING, &opt_function, OPT_FUNCTION, 0, 0},
#if 0
	/*
	 * Currently removed from lttng kernel tracer. Removed from
	 * lttng UI to discourage its use.
	 */
	{"function:entry", 0,   POPT_ARG_STRING, &opt_function_entry_symbol, OPT_FUNCTION_ENTRY, 0, 0},
#endif
	{"syscall",        0,   POPT_ARG_NONE, 0, OPT_SYSCALL, 0, 0},
	{"loglevel",     0,     POPT_ARG_NONE, 0, OPT_TRACEPOINT_LOGLEVEL, 0, 0},
	{0, 0, 0, 0, 0, 0, 0}
};

/*
 * usage
 */
static void usage(FILE *ofp)
{
	fprintf(ofp, "usage: lttng enable-event NAME[,NAME2,...] [options] [event_options]\n");
	fprintf(ofp, "\n");
	fprintf(ofp, "  -h, --help               Show this help\n");
	fprintf(ofp, "  -s, --session            Apply on session name\n");
	fprintf(ofp, "  -c, --channel            Apply on this channel\n");
	fprintf(ofp, "  -a, --all-events         Enable all tracepoints\n");
	fprintf(ofp, "  -k, --kernel             Apply for the kernel tracer\n");
	fprintf(ofp, "  -u, --userspace [CMD]    Apply for the user-space tracer\n");
	fprintf(ofp, "      --all                If -u, apply on all traceable apps\n");
	fprintf(ofp, "  -p, --pid PID            If -u, apply on a specific PID\n");
	fprintf(ofp, "\n");
	fprintf(ofp, "Event options:\n");
	fprintf(ofp, "    --tracepoint           Tracepoint event (default)\n");
	fprintf(ofp, "    --loglevel             Tracepoint loglevel\n");
	fprintf(ofp, "    --probe [addr | symbol | symbol+offset]\n");
	fprintf(ofp, "                           Dynamic probe.\n");
	fprintf(ofp, "                           Addr and offset can be octal (0NNN...),\n");
	fprintf(ofp, "                           decimal (NNN...) or hexadecimal (0xNNN...)\n");
	fprintf(ofp, "    --function [addr | symbol | symbol+offset]\n");
	fprintf(ofp, "                           Dynamic function entry/return probe.\n");
	fprintf(ofp, "                           Addr and offset can be octal (0NNN...),\n");
	fprintf(ofp, "                           decimal (NNN...) or hexadecimal (0xNNN...)\n");
#if 0
	fprintf(ofp, "    --function:entry symbol\n");
	fprintf(ofp, "                           Function tracer event\n");
#endif
	fprintf(ofp, "    --syscall              System call event\n");
	fprintf(ofp, "\n");
}

/*
 * Parse probe options.
 */
static int parse_probe_opts(struct lttng_event *ev, char *opt)
{
	int ret;
	char s_hex[19];
	char name[LTTNG_SYMBOL_NAME_LEN];

	if (opt == NULL) {
		ret = -1;
		goto end;
	}

	/* Check for symbol+offset */
	ret = sscanf(opt, "%[^'+']+%s", name, s_hex);
	if (ret == 2) {
		strncpy(ev->attr.probe.symbol_name, name, LTTNG_SYMBOL_NAME_LEN);
		ev->attr.probe.symbol_name[LTTNG_SYMBOL_NAME_LEN - 1] = '\0';
		DBG("probe symbol %s", ev->attr.probe.symbol_name);
		if (strlen(s_hex) == 0) {
			ERR("Invalid probe offset %s", s_hex);
			ret = -1;
			goto end;
		}
		ev->attr.probe.offset = strtoul(s_hex, NULL, 0);
		DBG("probe offset %" PRIu64, ev->attr.probe.offset);
		ev->attr.probe.addr = 0;
		goto end;
	}

	/* Check for symbol */
	if (isalpha(name[0])) {
		ret = sscanf(opt, "%s", name);
		if (ret == 1) {
			strncpy(ev->attr.probe.symbol_name, name, LTTNG_SYMBOL_NAME_LEN);
			ev->attr.probe.symbol_name[LTTNG_SYMBOL_NAME_LEN - 1] = '\0';
			DBG("probe symbol %s", ev->attr.probe.symbol_name);
			ev->attr.probe.offset = 0;
			DBG("probe offset %" PRIu64, ev->attr.probe.offset);
			ev->attr.probe.addr = 0;
			goto end;
		}
	}

	/* Check for address */
	ret = sscanf(opt, "%s", s_hex);
	if (ret > 0) {
		if (strlen(s_hex) == 0) {
			ERR("Invalid probe address %s", s_hex);
			ret = -1;
			goto end;
		}
		ev->attr.probe.addr = strtoul(s_hex, NULL, 0);
		DBG("probe addr %" PRIu64, ev->attr.probe.addr);
		ev->attr.probe.offset = 0;
		memset(ev->attr.probe.symbol_name, 0, LTTNG_SYMBOL_NAME_LEN);
		goto end;
	}

	/* No match */
	ret = -1;

end:
	return ret;
}

/*
 * Enabling event using the lttng API.
 */
static int enable_events(char *session_name)
{
	int err, ret = CMD_SUCCESS;
	char *event_name, *channel_name = NULL;
	struct lttng_event ev;
	struct lttng_domain dom;

	if (opt_channel_name == NULL) {
		err = asprintf(&channel_name, DEFAULT_CHANNEL_NAME);
		if (err < 0) {
			ret = CMD_FATAL;
			goto error;
		}
	} else {
		channel_name = opt_channel_name;
	}

	if (opt_kernel && opt_userspace) {
		MSG("Choose only one of --kernel or --userspace");
		ret = CMD_FATAL;
		goto error;
	}

	/* Create lttng domain */
	if (opt_kernel) {
		dom.type = LTTNG_DOMAIN_KERNEL;
	} else if (opt_pid != 0) {
		dom.type = LTTNG_DOMAIN_UST_PID;
		dom.attr.pid = opt_pid;
		DBG("PID %d set to lttng handle", opt_pid);
	} else if (opt_userspace && opt_cmd_name == NULL) {
		dom.type = LTTNG_DOMAIN_UST;
	} else if (opt_userspace && opt_cmd_name != NULL) {
		dom.type = LTTNG_DOMAIN_UST_EXEC_NAME;
		strncpy(dom.attr.exec_name, opt_cmd_name, NAME_MAX);
	} else {
		ERR("Please specify a tracer (--kernel or --userspace)");
		ret = CMD_NOT_IMPLEMENTED;
		goto error;
	}

	handle = lttng_create_handle(session_name, &dom);
	if (handle == NULL) {
		ret = -1;
		goto error;
	}

	if (opt_enable_all) {
		/* Default setup for enable all */
		ev.name[0] = '\0';
		ev.type = opt_event_type;

		ret = lttng_enable_event(handle, &ev, channel_name);
		if (ret < 0) {
			goto error;
		}

		switch (opt_event_type) {
		case LTTNG_EVENT_TRACEPOINT:
			MSG("All %s tracepoints are enabled in channel %s",
				opt_kernel ? "kernel" : "UST", channel_name);
			break;
		case LTTNG_EVENT_SYSCALL:
			if (opt_kernel) {
				MSG("All kernel system calls are enabled in channel %s",
						channel_name);
			}
			break;
		case LTTNG_EVENT_ALL:
			MSG("All %s events are enabled in channel %s",
				opt_kernel ? "kernel" : "UST", channel_name);
			break;
		default:
			/*
			 * We should not be here since lttng_enable_event should have
			 * failed on the event type.
			 */
			goto error;
		}
		goto end;
	}

	/* Strip event list */
	event_name = strtok(opt_event_list, ",");
	while (event_name != NULL) {
		/* Copy name and type of the event */
		strncpy(ev.name, event_name, LTTNG_SYMBOL_NAME_LEN);
		ev.name[LTTNG_SYMBOL_NAME_LEN - 1] = '\0';
		ev.type = opt_event_type;

		/* Kernel tracer action */
		if (opt_kernel) {
			DBG("Enabling kernel event %s for channel %s",
					event_name, channel_name);

			switch (opt_event_type) {
			case LTTNG_EVENT_ALL:	/* Default behavior is tracepoint */
				ev.type = LTTNG_EVENT_TRACEPOINT;
				/* Fall-through */
			case LTTNG_EVENT_TRACEPOINT:
				break;
			case LTTNG_EVENT_PROBE:
				ret = parse_probe_opts(&ev, opt_probe);
				if (ret < 0) {
					ERR("Unable to parse probe options");
					ret = 0;
					goto error;
				}
				break;
			case LTTNG_EVENT_FUNCTION:
				ret = parse_probe_opts(&ev, opt_function);
				if (ret < 0) {
					ERR("Unable to parse function probe options");
					ret = 0;
					goto error;
				}
				break;
			case LTTNG_EVENT_FUNCTION_ENTRY:
				strncpy(ev.attr.ftrace.symbol_name, opt_function_entry_symbol,
						LTTNG_SYMBOL_NAME_LEN);
				ev.attr.ftrace.symbol_name[LTTNG_SYMBOL_NAME_LEN - 1] = '\0';
				break;
			case LTTNG_EVENT_SYSCALL:
				MSG("per-syscall selection not supported yet. Use \"-a\" "
						"for all syscalls.");
			default:
				ret = CMD_NOT_IMPLEMENTED;
				goto error;
			}
		} else if (opt_userspace) {		/* User-space tracer action */
			if (!opt_pid_all) {
				MSG("Only supporting tracing all UST processes "
						"(-u --all) for now.");
				ret = CMD_NOT_IMPLEMENTED;
				goto error;
			}
<<<<<<< HEAD

			DBG("Enabling UST event %s for channel %s", event_name,
					channel_name);
=======
			DBG("Enabling UST event %s for channel %s",
					event_name, channel_name);
>>>>>>> 4dbd54a1

			switch (opt_event_type) {
			case LTTNG_EVENT_ALL:	/* Default behavior is tracepoint */
				/* Fall-through */
			case LTTNG_EVENT_TRACEPOINT:
				/* Copy name and type of the event */
				ev.type = LTTNG_EVENT_TRACEPOINT;
				strncpy(ev.name, event_name, LTTNG_SYMBOL_NAME_LEN);
				ev.name[LTTNG_SYMBOL_NAME_LEN - 1] = '\0';
				break;
			case LTTNG_EVENT_TRACEPOINT_LOGLEVEL:
				/* Copy name and type of the event */
				ev.type = LTTNG_EVENT_TRACEPOINT_LOGLEVEL;
				strncpy(ev.name, event_name, LTTNG_SYMBOL_NAME_LEN);
				ev.name[LTTNG_SYMBOL_NAME_LEN - 1] = '\0';
				break;
			case LTTNG_EVENT_PROBE:
			case LTTNG_EVENT_FUNCTION:
			case LTTNG_EVENT_FUNCTION_ENTRY:
			case LTTNG_EVENT_SYSCALL:
			default:
				ret = CMD_NOT_IMPLEMENTED;
				goto error;
			}
		} else {
			ERR("Please specify a tracer (--kernel or --userspace)");
			goto error;
		}

		ret = lttng_enable_event(handle, &ev, channel_name);
		if (ret == 0) {
			MSG("%s event %s created in channel %s",
					opt_kernel ? "kernel": "UST", event_name, channel_name);
		}

		/* Next event */
		event_name = strtok(NULL, ",");
	}

end:
error:
	if (opt_channel_name == NULL) {
		free(channel_name);
	}
	lttng_destroy_handle(handle);

	return ret;
}

/*
 * Add event to trace session
 */
int cmd_enable_events(int argc, const char **argv)
{
	int opt, ret;
	static poptContext pc;
	char *session_name = NULL;

	pc = poptGetContext(NULL, argc, argv, long_options, 0);
	poptReadDefaultConfig(pc, 0);

	/* Default event type */
	opt_event_type = LTTNG_EVENT_ALL;

	while ((opt = poptGetNextOpt(pc)) != -1) {
		switch (opt) {
		case OPT_HELP:
			usage(stderr);
			ret = CMD_SUCCESS;
			goto end;
		case OPT_TRACEPOINT:
			opt_event_type = LTTNG_EVENT_TRACEPOINT;
			break;
		case OPT_PROBE:
			opt_event_type = LTTNG_EVENT_PROBE;
			break;
		case OPT_FUNCTION:
			opt_event_type = LTTNG_EVENT_FUNCTION;
			break;
		case OPT_FUNCTION_ENTRY:
			opt_event_type = LTTNG_EVENT_FUNCTION_ENTRY;
			break;
		case OPT_SYSCALL:
			opt_event_type = LTTNG_EVENT_SYSCALL;
			break;
		case OPT_USERSPACE:
			opt_userspace = 1;
			break;
		case OPT_TRACEPOINT_LOGLEVEL:
			opt_event_type = LTTNG_EVENT_TRACEPOINT_LOGLEVEL;
			break;
		default:
			usage(stderr);
			ret = CMD_UNDEFINED;
			goto end;
		}
	}

	opt_event_list = (char*) poptGetArg(pc);
	if (opt_event_list == NULL && opt_enable_all == 0) {
		ERR("Missing event name(s).\n");
		usage(stderr);
		ret = CMD_SUCCESS;
		goto end;
	}

	if (!opt_session_name) {
		session_name = get_session_name();
		if (session_name == NULL) {
			ret = -1;
			goto end;
		}
	} else {
		session_name = opt_session_name;
	}

	ret = enable_events(session_name);

end:
	if (opt_session_name == NULL) {
		free(session_name);
	}

	return ret;
}<|MERGE_RESOLUTION|>--- conflicted
+++ resolved
@@ -324,14 +324,9 @@
 				ret = CMD_NOT_IMPLEMENTED;
 				goto error;
 			}
-<<<<<<< HEAD
 
 			DBG("Enabling UST event %s for channel %s", event_name,
 					channel_name);
-=======
-			DBG("Enabling UST event %s for channel %s",
-					event_name, channel_name);
->>>>>>> 4dbd54a1
 
 			switch (opt_event_type) {
 			case LTTNG_EVENT_ALL:	/* Default behavior is tracepoint */
